import logging
import logging.handlers
import os
import errno
import platform
import subprocess
import sys
import time
import timeit
import numpy as np
from h5py import is_hdf5

### DEBUGGING ####
import ipdb

from nexusformat.nexus import *

from nexpy.gui.pyqt import QtCore
from nexpy.gui.utils import timestamp

from .nxrefine import NXRefine
from .nxserver import NXServer
from . import blobcorrector, __version__
from .connectedpixels import blob_moments
from .labelimage import labelimage, flip1
from .nxdatabase import update_db, get_status, sync_db


class LockException(Exception):
    LOCK_FAILED = 1

class Lock(object):
    #TODO: use os.open to get fd, then fcntl to lock
    def __init__(self, filename, timeout=600, check_interval=1):
        self.filename = os.path.realpath(filename)
        self.lock_file = self.filename+'.lock'
        self.timeout = timeout
        self.check_interval = check_interval
<<<<<<< HEAD
=======
        self.fd = None
>>>>>>> 1c317d4a

    def acquire(self, timeout=None, check_interval=None):
        if timeout is None:
            timeout = self.timeout
        if timeout is None:
            timeout = 0

        if check_interval is None:
            check_interval = self.check_interval

        try:
            self.__get_lock()
<<<<<<< HEAD
        except LockException as exception:
=======
        except OSError as e:
            # Don't catch unrelated exceptions
            if e.errno != errno.EEXIST:
                raise
>>>>>>> 1c317d4a
            timeoutend = timeit.default_timer() + timeout
            while timeoutend > timeit.default_timer():
                time.sleep(check_interval)
                try:
                    self.__get_lock()
                    break
                except OSError:
                    if e.errno != errno.EEXIST:
                        raise
            else:
                raise LockException("'%s' timeout expired" % self.filename)

    def __get_lock(self):
        # Has race behavior on NFS version < 3
        self.fd = os.open(self.lock_file, os.O_CREAT | os.O_EXCL | os.O_RDWR)
        open(self.lock_file, 'w').write(str(os.getpid()))

    def release(self):
        if self.fd is not None:
            os.close(self.fd)
            os.remove(self.lock_file)
            self.fd = None

    def __get_lock():
        if os.path.exists(self.lock_file):
            raise LockException("'%s' already locked" % self.filename)
        else:
            open(self.lock_file, 'w').write("%s" % os.getpid())

    def __enter__(self):
        return self.acquire()

    def __exit__(self, type_, value, tb):
        self.release()

    def __del__(self):
        self.release()


class NXReduce(QtCore.QObject):

    def __init__(self, entry='f1', directory=None, parent=None, entries=None,
                 data='data/data', extension='.h5', path='/entry/data/data',
                 threshold=None, first=None, last=None, radius=200, width=3,
                 Qh=None, Qk=None, Ql=None,
                 link=False, maxcount=False, find=False, copy=False, mask3D=False,
                 refine=False, lattice=False, transform=False, combine=True,
                 overwrite=False, gui=False):

        super(NXReduce, self).__init__()

        if isinstance(entry, NXentry):
            self._entry = entry.nxname
            self.wrapper_file = entry.nxfilename
            self.sample = os.path.basename(
                            os.path.dirname(
                              os.path.dirname(self.wrapper_file)))
            self.label = os.path.basename(os.path.dirname(self.wrapper_file))
            base_name = os.path.basename(os.path.splitext(self.wrapper_file)[0])
            self.scan = base_name.replace(self.sample+'_', '')
            self.directory = os.path.realpath(
                               os.path.join(
                                 os.path.dirname(self.wrapper_file), self.scan))
            self.root_directory = os.path.realpath(
                                    os.path.dirname(
                                      os.path.dirname(
                                        os.path.dirname(self.directory))))
        elif directory is None:
            raise NeXusError('Directory not specified')
        else:
            self.directory = directory.rstrip('/')
            self.root_directory = os.path.realpath(
                                    os.path.dirname(
                                      os.path.dirname(
                                        os.path.dirname(self.directory))))
            self.sample = os.path.basename(
                            os.path.dirname(
                              os.path.dirname(self.directory)))
            self.label = os.path.basename(os.path.dirname(self.directory))
            self.scan = os.path.basename(self.directory)
            self.wrapper_file = os.path.join(self.root_directory,
                                             self.sample, self.label,
                                             '%s_%s.nxs' %
                                             (self.sample, self.scan))
            self._entry = entry

        self.base_directory = os.path.dirname(self.wrapper_file)
        self.task_directory = os.path.join(self.root_directory, 'tasks')
        self.mask_file = os.path.join(self.base_directory,
                                      self.sample+'_mask.nxs')
        self.log_file = os.path.join(self.task_directory, 'nxlogger.log')
        self.transform_file = os.path.join(self.directory,
                                           self._entry+'_transform.nxs')
        self.settings_file = os.path.join(self.directory,
                                           self._entry+'_transform.pars')
        self.combine_file = os.path.join(self.directory, 'transform.nxs')

        self._root = None
        self._data = data
        self._field = None
        self._mask = None
        self._parent = parent
        self._entries = entries

        if extension.startswith('.'):
            self.extension = extension
        else:
            self.extension = '.' + extension
        self.path = path

        self._threshold = threshold
        self._maximum = None
        self.summed_data = None
        self._first = first
        self._last = last
        self.radius = 200
        self.width = 3
        self.Qh = Qh
        self.Qk = Qk
        self.Ql = Ql

        self.link = link
        self.maxcount = maxcount
        self.find = find
        self.copy = copy
        self.refine = refine
        self.lattice = lattice
        self.transform = transform
        self.combine = combine
        self.mask3D = False #Temporary halt until code fixed
        self.overwrite = overwrite
        self.gui = gui

        self._stopped = False

        self.init_logs()

        try:
            self.server = NXServer(self.root_directory)
        except Exception as error:
            self.server = None

    start = QtCore.Signal(object)
    update = QtCore.Signal(object)
    result = QtCore.Signal(object)
    stop = QtCore.Signal()

    def init_logs(self):
        self.logger = logging.getLogger("%s_%s['%s']"
                                        % (self.sample, self.scan, self._entry))
        self.logger.setLevel(logging.DEBUG)
        formatter = logging.Formatter(
                        '%(asctime)s %(name)-12s: %(message)s',
                        datefmt='%Y-%m-%d %H:%M:%S')
        for handler in self.logger.handlers:
            self.logger.removeHandler(handler)
        if os.path.exists(self.task_directory):
            if os.path.exists(os.path.join(self.task_directory, 'nxlogger.pid')):
                socketHandler = logging.handlers.SocketHandler('localhost',
                                    logging.handlers.DEFAULT_TCP_LOGGING_PORT)
                self.logger.addHandler(socketHandler)
            else:
                fileHandler = logging.FileHandler(self.log_file)
                fileHandler.setFormatter(formatter)
                self.logger.addHandler(fileHandler)
        if not self.gui:
            streamHandler = logging.StreamHandler()
            self.logger.addHandler(streamHandler)

    @property
    def root(self):
        if self._root is None:
            with Lock(self.wrapper_file):
                self._root = nxload(self.wrapper_file, 'r+')
        return self._root

    @property
    def entry(self):
        return self.root[self._entry]

    @property
    def entries(self):
        if self._entries:
            return self._entries
        else:
            return [entry for entry in self.root.entries if entry != 'entry']

    @property
    def first_entry(self):
        return self._entry == self.entries[0]

    @property
    def data(self):
        return self.entry['data']

    @property
    def field(self):
        if self._field is None:
            self._field = nxload(self.data_file, 'r')[self.path]
        return self._field

    @property
    def data_file(self):
        return self.entry[self._data].nxfilename

    def data_exists(self):
        return is_hdf5(self.data_file)

    @property
    def mask(self):
        if self._mask is None:
            try:
                self._mask = self.entry['instrument/detector/pixel_mask'].nxvalue
            except Exception as error:
                pass
        return self._mask

    @property
    def parent(self):
        if (self._parent is None and
            os.path.exists(os.path.join(self.base_directory,
                                        self.sample+'_parent.nxs'))):
            _parent = os.path.join(self.base_directory,
                                   self.sample+'_parent.nxs')
            if os.path.realpath(_parent) != self.wrapper_file:
                self._parent = _parent
        return self._parent

    def make_parent(self):
        _parent = os.path.join(self.base_directory, self.sample+'_parent.nxs')
        if os.path.exists(_parent):
            if os.path.realpath(_parent) == self.wrapper_file:
                self.logger.info("'%s' already set as parent" % self.wrapper_file)
                return
            elif self.overwrite:
                os.remove(_parent)
            else:
                raise NeXusError("'%s' already set as parent"
                                 % os.path.realpath(_parent))
        os.symlink(self.wrapper_file, _parent)
        self._parent = None
        self.logger.info("'%s' set as parent" % os.path.realpath(_parent))

    @property
    def first(self):
        _first = self._first
        if _first is None:
            if 'peaks' in self.entry and 'first' in self.entry['peaks'].attrs:
                _first = np.int32(self.entry['peaks'].attrs['first'])
            elif 'first' in self.entry['data'].attrs:
                _first = np.int32(self.entry['data'].attrs['first'])
            elif self.parent:
                with Lock(self.parent):
                    root = nxload(self.parent)
                    if ('peaks' in root[self._entry] and
                        'first' in root[self._entry]['peaks'].attrs):
                        _first = np.int32(root[self._entry]['peaks'].attrs['first'])
                    elif 'first' in root[self._entry]['data'].attrs:
                        _first = np.int32(root[self._entry]['data'].attrs['first'])
        try:
            self._first = np.int(_first)
        except Exception as error:
            self._first = None
        return self._first

    @first.setter
    def first(self, value):
        try:
            self._first = np.int(value)
        except ValueError:
            pass

    @property
    def last(self):
        _last = self._last
        if _last is None:
            if 'peaks' in self.entry and 'last' in self.entry['peaks'].attrs:
                _last = np.int32(self.entry['peaks'].attrs['last'])
            elif 'last' in self.entry['data'].attrs:
                _last = np.int32(self.entry['data'].attrs['last'])
            elif self.parent:
                with Lock(self.parent):
                    root = nxload(self.parent)
                    if ('peaks' in root[self._entry] and
                        'last' in root[self._entry]['peaks'].attrs):
                        _last = np.int32(root[self._entry]['peaks'].attrs['last'])
                    elif 'last' in root[self._entry]['data'].attrs:
                        _last = np.int32(root[self._entry]['data'].attrs['last'])
        try:
            self._last = np.int(_last)
        except Exception as error:
            self._last = None
        return self._last

    @last.setter
    def last(self, value):
        try:
            self._last = np.int(value)
        except ValueError:
            pass

    @property
    def threshold(self):
        _threshold = self._threshold
        if _threshold is None:
            if 'peaks' in self.entry and 'threshold' in self.entry['peaks'].attrs:
                _threshold = np.int32(self.entry['peaks'].attrs['threshold'])
            elif self.parent:
                with Lock(self.parent):
                    root = nxload(self.parent)
                    if ('peaks' in root[self._entry] and
                        'threshold' in root[self._entry]['peaks'].attrs):
                        _threshold = np.int32(root[self._entry]['peaks'].attrs['threshold'])
        if _threshold is None:
            if self.maximum is not None:
                _threshold = self.maximum / 10
        try:
            self._threshold = np.float(_threshold)
        except Exception as error:
            self._threshold = None
        return self._threshold

    @threshold.setter
    def threshold(value):
        self._threshold = value

    @property
    def maximum(self):
        if self._maximum is None:
            if 'maximum' in self.entry['data'].attrs:
                self._maximum = self.entry['data'].attrs['maximum']
        return self._maximum

    def complete(self, program):
        if program == 'nxcombine':
            return program in self.root['entry']
        else:
            return program in self.entry

    """ Check that all entries for this temperature (ie in self.root) are done """
    def all_complete(self, program):
        complete = True
        for entry in self.entries:
            if program not in self.root[entry]:
                complete = False
        return complete

    def not_complete(self, program):
        return program not in self.entry or self.overwrite

    def start_progress(self, start, stop):
        if self.gui:
            self._step = (stop - start) / 100
            self._value = int(start)
            self.start.emit((0, 100))
        else:
            print('Frame', end='')
        self.stopped = False
        return timeit.default_timer()

    def update_progress(self, i):
        if self.gui:
            _value = int(i/self._step)
            if  _value > self._value:
                self.update.emit(_value)
                self._value = _value
        else:
            print('\rFrame %d' % i, end='')

    def stop_progress(self):
        if not self.gui:
            print('')
        self.stopped = True
        return timeit.default_timer()

    @property
    def stopped(self):
        return self._stopped

    @stopped.setter
    def stopped(self, value):
        self._stopped = value

    """ Record that a task has finished. Update NeXus file and database """
    def record(self, program, **kwds):
        # ipdb.set_trace()
        parameters = '\n'.join(
            [('%s: %s' % (k, v)).replace('_', ' ').capitalize()
             for (k,v) in kwds.items()])
        note = NXnote(program, ('Current machine: %s\n' % platform.node() +
                                'Current directory: %s\n' % self.directory +
                                parameters))
        if program in self.entry:
            del self.entry[program]
<<<<<<< HEAD

=======
>>>>>>> 1c317d4a
        self.entry[program] = NXprocess(program='%s' % program,
                                sequence_index=len(self.entry.NXprocess)+1,
                                version='nxrefine v'+__version__,
                                note=note)
        # check if all 3 entries are done
        if self.all_complete(program):
            update_db(self.wrapper_file, program, 'done')

    """ Record that a task has started. Update DB """
    def record_start(self, program):
        update_db(self.wrapper_file, program, 'in progress')

    def nxlink(self):
        if self.not_complete('nxlink') and self.link:
            if not self.data_exists():
                self.logger.info('Data file not available')
                return
            self.record_start('nxlink')
            with Lock(self.wrapper_file):
                self.link_data()
                logs = self.read_logs()
                if logs:
                    if 'logs' in self.entry['instrument']:
                        del self.entry['instrument']['logs']
                    self.entry['instrument']['logs'] = logs
                    self.transfer_logs()
                    self.record('nxlink', logs='Transferred')
                    self.logger.info('Entry linked to raw data')
                else:
                    self.record('nxlink')
        elif self.link:
            self.logger.info('Data already linked')

    def link_data(self):
        if self.field:
            shape = self.field.shape
            if 'data' not in self.entry:
                self.entry['data'] = NXdata()
                self.entry['data/x_pixel'] = np.arange(shape[2], dtype=np.int32)
                self.entry['data/y_pixel'] = np.arange(shape[1], dtype=np.int32)
                self.entry['data/frame_number'] = np.arange(shape[0], dtype=np.int32)
                self.entry['data/data'] = NXlink(self.path, self.data_file)
                self.entry['data'].nxsignal = self.entry['data/data']
                self.logger.info('Data group created and linked to external data')
            else:
                if self.entry['data/frame_number'].shape != shape[0]:
                    del self.entry['data/frame_number']
                    self.entry['data/frame_number'] = np.arange(shape[0], dtype=np.int32)
                    self.logger.info('Fixed frame number axis')
            self.entry['data'].nxaxes = [self.entry['data/frame_number'],
                                         self.entry['data/y_pixel'],
                                         self.entry['data/x_pixel']]
        else:
            self.logger.info('No raw data loaded')

    def read_logs(self):
        head_file = os.path.join(self.directory, self._entry+'_head.txt')
        meta_file = os.path.join(self.directory, self._entry+'_meta.txt')
        if os.path.exists(head_file) or os.path.exists(meta_file):
            logs = NXcollection()
        else:
            self.logger.info('No metadata files found')
            return None
        if os.path.exists(head_file):
            with open(head_file) as f:
                lines = f.readlines()
            for line in lines:
                key, value = line.split(', ')
                value = value.strip('\n')
                try:
                   value = np.float(value)
                except:
                    pass
                logs[key] = value
        if os.path.exists(meta_file):
            meta_input = np.genfromtxt(meta_file, delimiter=',', names=True)
            for i, key in enumerate(meta_input.dtype.names):
                logs[key] = [array[i] for array in meta_input]
        return logs

    def transfer_logs(self):
        logs = self.entry['instrument/logs']
        frames = self.entry['data/frame_number'].size
        if 'MCS1' in logs:
            if 'monitor1' in self.entry:
                del self.entry['monitor1']
            data = logs['MCS1'][:frames]
            self.entry['monitor1'] = NXmonitor(NXfield(data, name='MCS1'),
                                               NXfield(np.arange(frames,
                                                                 dtype=np.int32),
                                                       name='frame_number'))
        if 'MCS2' in logs:
            if 'monitor2' in self.entry:
                del self.entry['monitor2']
            data = logs['MCS2'][:frames]
            self.entry['monitor2'] = NXmonitor(NXfield(data, name='MCS2'),
                                               NXfield(np.arange(frames,
                                                                 dtype=np.int32),
                                                       name='frame_number'))
        if 'source' not in self.entry['instrument']:
            self.entry['instrument/source'] = NXsource()
        self.entry['instrument/source/name'] = 'Advanced Photon Source'
        self.entry['instrument/source/type'] = 'Synchrotron X-ray Source'
        self.entry['instrument/source/probe'] = 'x-ray'
        if 'Storage_Ring_Current' in logs:
            self.entry['instrument/source/current'] = logs['Storage_Ring_Current']
        if 'UndulatorA_gap' in logs:
            self.entry['instrument/source/undulator_gap'] = logs['UndulatorA_gap']
        if 'Calculated_filter_transmission' in logs:
            if 'attenuator' not in self.entry['instrument']:
                self.entry['instrument/attenuator'] = NXattenuator()
            self.entry['instrument/attenuator/attenuator_transmission'] = logs['Calculated_filter_transmission']

    def nxmax(self):
        # ipdb.set_trace()
        if self.not_complete('nxmax') and self.maxcount:
            if not self.data_exists():
                self.logger.info('Data file not available')
                return
            self.record_start('nxmax')
            with Lock(self.data_file):
                maximum = self.find_maximum()
            if self.gui:
                if maximum:
                    self.result.emit(maximum)
                self.stop.emit()
            else:
                with Lock(self.wrapper_file):
                    self.write_maximum(maximum)
        elif self.maxcount:
            self.logger.info('Maximum counts already found')

    def find_maximum(self):
        self.logger.info('Finding maximum counts')
        maximum = 0.0
        nframes = self.field.shape[0]
        chunk_size = self.field.chunks[0]
        if chunk_size < 20:
            chunk_size = 50
        data = self.field.nxfile[self.path]
        if self.first == None:
            self.first = 0
        if self.last == None:
            self.last = self.field.shape[0]
        tic = self.start_progress(self.first, self.last)
        for i in range(self.first, self.last, chunk_size):
            if self.stopped:
                return None
            self.update_progress(i)
            try:
                v = data[i:i+chunk_size,:,:]
            except IndexError as error:
                pass
            if i == self.first:
                vsum = v.sum(0)
            else:
                vsum += v.sum(0)
            if self.mask is not None:
                v = np.ma.masked_array(v)
                v.mask = self.mask
            if maximum < v.max():
                maximum = v.max()
            del v
        if self.mask is not None:
            vsum = np.ma.masked_array(vsum)
            vsum.mask = self.mask
        self.summed_data = NXfield(vsum, name='summed_data')
        toc = self.stop_progress()
        self.logger.info('Maximum counts: %s (%g seconds)' % (maximum, toc-tic))
        return maximum

    def write_maximum(self, maximum):
        self.entry['data'].attrs['maximum'] = maximum
        self.entry['data'].attrs['first'] = self.first
        self.entry['data'].attrs['last'] = self.last
        if 'summed_data' in self.entry:
            del self.entry['summed_data']
        self.entry['summed_data'] = NXdata(self.summed_data,
                                           self.entry['data'].nxaxes[-2:])
        self.record('nxmax', maximum=maximum,
                    first_frame=self.first, last_frame=self.last)

    def nxfind(self):
        if self.not_complete('nxfind') and self.find:
            if not self.data_exists():
                self.logger.info('Data file not available')
                return
            self.record_start('nxfind')
            with Lock(self.data_file):
                peaks = self.find_peaks()
            if self.gui:
                if peaks:
                    self.result.emit(peaks)
                self.stop.emit()
            else:
                with Lock(self.wrapper_file):
                    self.write_peaks(peaks)
        elif self.find:
            self.logger.info('Peaks already found')

    def find_peaks(self):
        self.logger.info("Finding peaks")
        if self.threshold is None:
            if self.maximum is None:
                self.nxmax()
            self.threshold = self.maximum / 10

        if self.first == None:
            self.first = 0
        if self.last == None:
            self.last = self.field.shape[0]
        z_min, z_max = self.first, self.last

        tic = self.start_progress(z_min, z_max)

        lio = labelimage(self.field.shape[-2:], flipper=flip1)
        allpeaks = []
        if len(self.field.shape) == 2:
            res = None
        else:
            chunk_size = self.field.chunks[0]
            pixel_tolerance = 50
            frame_tolerance = 10
            nframes = z_max
            data = self.field.nxfile[self.path]
            for i in range(0, nframes, chunk_size):
                if self.stopped:
                    return None
                try:
                    if i + chunk_size > z_min and i < z_max:
                        self.update_progress(i)
                        v = data[i:i+chunk_size,:,:]
                        for j in range(chunk_size):
                            if i+j >= z_min and i+j <= z_max:
                                omega = np.float32(i+j)
                                lio.peaksearch(v[j], self.threshold, omega)
                                if lio.res is not None:
                                    blob_moments(lio.res)
                                    for k in range(lio.res.shape[0]):
                                        res = lio.res[k]
                                        peak = NXpeak(res[0], res[22],
                                            res[23], res[24], omega,
                                            res[27], res[26], res[29],
                                            self.threshold,
                                            pixel_tolerance,
                                            frame_tolerance)
                                        if peak.isvalid(self.mask):
                                            allpeaks.append(peak)
                except IndexError as error:
                    pass

        if not allpeaks:
            toc = self.stop_progress()
            self.logger.info('No peaks found (%g seconds)' % (toc-tic))
            return None

        allpeaks = sorted(allpeaks)

        self.start_progress(z_min, z_max)

        merged_peaks = []
        for z in range(z_min, z_max+1):
            if self.stopped:
                return None
            self.update_progress(z)
            frame = [peak for peak in allpeaks if peak.z == z]
            if not merged_peaks:
                merged_peaks.extend(frame)
            else:
                for peak1 in frame:
                    combined = False
                    for peak2 in last_frame:
                        if peak1 == peak2:
                            for idx in range(len(merged_peaks)):
                                if peak1 == merged_peaks[idx]:
                                    break
                            peak1.combine(merged_peaks[idx])
                            merged_peaks[idx] = peak1
                            combined = True
                            break
                    if not combined:
                        reversed_peaks = [p for p in reversed(merged_peaks)
                                          if p.z >= peak1.z - frame_tolerance]
                        for peak2 in reversed_peaks:
                            if peak1 == peak2:
                                for idx in range(len(merged_peaks)):
                                    if peak1 == merged_peaks[idx]:
                                        break
                                peak1.combine(merged_peaks[idx])
                                merged_peaks[idx] = peak1
                                combined = True
                                break
                        if not combined:
                            merged_peaks.append(peak1)

            if frame:
                last_frame = frame

        merged_peaks = sorted(merged_peaks)
        for peak in merged_peaks:
            peak.merge()

        merged_peaks = sorted(merged_peaks)
        peaks = merged_peaks
        toc = self.stop_progress()
        self.logger.info('%s peaks found (%g seconds)' % (len(peaks), toc-tic))
        return peaks

    def write_peaks(self, peaks):
        group = NXreflections()
        shape = (len(peaks),)
        group['npixels'] = NXfield([peak.np for peak in peaks], dtype=np.float32)
        group['intensity'] = NXfield([peak.intensity for peak in peaks],
                                        dtype=np.float32)
        group['x'] = NXfield([peak.x for peak in peaks], dtype=np.float32)
        group['y'] = NXfield([peak.y for peak in peaks], dtype=np.float32)
        group['z'] = NXfield([peak.z for peak in peaks], dtype=np.float32)
        group['sigx'] = NXfield([peak.sigx for peak in peaks], dtype=np.float32)
        group['sigy'] = NXfield([peak.sigy for peak in peaks], dtype=np.float32)
        group['covxy'] = NXfield([peak.covxy for peak in peaks], dtype=np.float32)
        group.attrs['first'] = self.first
        group.attrs['last'] = self.last
        group.attrs['threshold'] = self.threshold
        if 'peaks' in self.entry:
            del self.entry['peaks']
        self.entry['peaks'] = group
        refine = NXRefine(self.entry)
        polar_angles, azimuthal_angles = refine.calculate_angles(refine.xp,
                                                                 refine.yp)
        refine.write_angles(polar_angles, azimuthal_angles)
        self.record('nxfind', threshold=self.threshold,
                    first_frame=self.first, last_frame=self.last,
                    peak_number=len(peaks))

    def nxmask(self):
        if self.not_complete('nxmask') and self.mask3D:
            with Lock(self.wrapper_file):
                mask = self.calculate_mask()
            if self.gui:
                if mask:
                    self.result.emit(mask)
                self.stop.emit()
            else:
                with Lock(self.mask_file):
                    self.write_mask(mask)
        elif self.mask3D:
            self.logger.info('Mask already produced')

    def calculate_mask(self):
        self.logger.info("Calculating 3D mask")
        data_shape = self.entry['data/data'].shape
        mask = NXfield(shape=data_shape, dtype=np.int8, fillvalue=0)
        x, y = np.arange(data_shape[2]), np.arange(data_shape[1])
        xp, yp, zp = self.entry['peaks/x'], self.entry['peaks/y'], self.entry['peaks/z']
        tic = self.start_progress(0, len(xp))
        for i in range(len(xp)):
            if self.stopped:
                return None
            self.update_progress(int(zp[i]))
            inside = (x[None,:]-int(xp[i]))**2+(y[:,None]-int(yp[i]))**2 < self.radius**2
            frame = int(zp[i])
            if self.width == 3:
                mask[frame-1:frame+2] = mask[frame-1:frame+2] | inside
            else:
                mask[frame] = mask[frame] | inside
        toc = self.stop_progress()
        self.logger.info("3D Mask stored in '%s' (%g seconds)"
                         % (self.mask_file, toc-tic))
        return mask

    def write_mask(self, mask):
        root = nxload(self.mask_file, 'r+')
        root[self._entry] = NXentry(mask=mask)
        self.record('nxmask', radius=self.radius, width=self.width)

    def nxcopy(self):
        if self.not_complete('nxcopy') and self.copy:
            if self.parent:
                self.record_start('nxcopy')
                self.copy_parameters()
                self.record('nxcopy', parent=self.parent)
            else:
                self.logger.info('No parent defined')
        elif self.copy:
            self.logger.info('Data already copied')

    def copy_parameters(self):
        with Lock(self.parent):
            input = nxload(self.parent)
            input_ref = NXRefine(input[self._entry])
        with Lock(self.wrapper_file):
            output_ref = NXRefine(self.entry)
            input_ref.copy_parameters(output_ref, sample=True, instrument=True)
        self.logger.info("Parameters copied from '%s'" %
                         os.path.basename(os.path.realpath(self.parent)))

    def nxrefine(self):
        if self.not_complete('nxrefine') and self.refine:
            if self.not_complete('nxfind'):
                self.logger.info('Cannot refine until peak search is completed')
                return
            self.record_start('nxrefine')
            with Lock(self.wrapper_file):
                if self.lattice or self.first_entry:
                    lattice = True
                else:
                    lattice = False
                result = self.refine_parameters(lattice=lattice)
                if not self.gui:
                    self.write_refinement(result)
        elif self.refine:
            self.logger.info('HKL values already refined')

    def refine_parameters(self, lattice=False):
        refine = NXRefine(self.entry)
        refine.refine_hkls(lattice=lattice, chi=True, omega=True)
        fit_report=refine.fit_report
<<<<<<< HEAD
        refine.refine_hkls(chi=True, omega=True, gonpitch=True)
=======
        refine.refine_hkls(chi=True, omega=True, phi=True)
>>>>>>> 1c317d4a
        fit_report = fit_report + '\n' + refine.fit_report
        refine.refine_orientation_matrix()
        fit_report = fit_report + '\n' + refine.fit_report
        if refine.result.success:
            refine.fit_report = fit_report
            self.logger.info('Refined HKL values')
            return refine
        else:
            self.logger.info('HKL refinement not successful')
            return None

    def write_refinement(self, refine):
        refine.write_parameters()
        self.record('nxrefine', fit_report=refine.fit_report)

    def nxtransform(self):
        if self.not_complete('nxtransform') and self.transform:
            if self.not_complete('nxrefine'):
                self.logger.info('Cannot transform until the orientation is complete')
                return
            self.record_start('nxtransform')
            with Lock(self.wrapper_file):
                cctw_command = self.prepare_transform()
            if cctw_command:
                self.logger.info('Transform process launched')
                tic = timeit.default_timer()
                with Lock(self.data_file):
                    process = subprocess.run(cctw_command, shell=True,
                                             stdout=subprocess.PIPE,
                                             stderr=subprocess.PIPE)
                toc = timeit.default_timer()
                if process.returncode == 0:
                    self.logger.info('Transform completed (%g seconds)'
                                     % (toc-tic))
                else:
                    self.logger.info(
                        'Transform completed - errors reported (%g seconds)'
                        % (toc-tic))
                self.record('nxtransform', command=cctw_command,
                            output=process.stdout.decode(),
                            errors=process.stderr.decode())
            else:
                self.logger.info('CCTW command invalid')
        elif self.transform:
            self.logger.info('Data already transformed')

    def get_transform_grid(self):
        if self.Qh and self.Qk and self.Ql:
            try:
                self.Qh = [np.float32(v) for v in self.Qh]
                self.Qk = [np.float32(v) for v in self.Qk]
                self.Ql = [np.float32(v) for v in self.Ql]
            except Exception:
                self.Qh = self.Qk = self.Ql = None
        else:
            if 'transform' in self.entry:
                transform = self.entry['transform']
            elif self.parent:
                with Lock(self.parent):
                    root = nxload(self.parent)
                    if 'transform' in root[self._entry]:
                        transform = root[self._entry]['transform']
            try:
                Qh, Qk, Ql = (transform['Qh'].nxvalue,
                              transform['Qk'].nxvalue,
                              transform['Ql'].nxvalue)
                self.Qh = Qh[0], Qh[1]-Qh[0], Qh[-1]
                self.Qk = Qk[0], Qk[1]-Qk[0], Qk[-1]
                self.Ql = Ql[0], Ql[1]-Ql[0], Ql[-1]
            except Exception:
                self.Qh = self.Qk = self.Ql = None

    def prepare_transform(self):
        self.get_transform_grid()
        if self.Qh and self.Qk and self.Ql:
            refine = NXRefine(self.entry)
            refine.read_parameters()
            refine.h_start, refine.h_step, refine.h_stop = self.Qh
            refine.k_start, refine.k_step, refine.k_stop = self.Qk
            refine.l_start, refine.l_step, refine.l_stop = self.Ql
            refine.define_grid()
            refine.prepare_transform(self.transform_file)
            refine.write_settings(self.settings_file)
            return refine.cctw_command()
        else:
            self.logger.info('Invalid HKL grid')
            return None

    def nxreduce(self):
        self.nxlink()
        self.nxmax()
        self.nxfind()
        self.nxmask()
        self.nxcopy()
        self.nxrefine()
        self.nxtransform()
<<<<<<< HEAD

    def queue(self, parent=False):
        if self.server is None:
            raise NeXusError("NXServer not running")
=======
>>>>>>> 1c317d4a

    def command(self, parent=False):
        switches = ['-d %s' % self.directory, '-e %s' % self._entry]
        if parent:
            command = 'nxparent '
            if self.first is not None:
                switches.append('-f %s' % self.first)
            if self.last is not None:
                switches.append('-l %s' % self.last)
            if self.threshold is not None:
                switches.append('-t %s' % self.threshold)
            if self.radius is not None:
                switches.append('-r %s' % self.radius)
            if self.width is not None:
                switches.append('-w %s' % self.width)
            switches.append('-s')
        else:
            command = 'nxreduce '
            if self.link:
                switches.append('-l')
            if self.maxcount:
                switches.append('-m')
            if self.find:
                switches.append('-f')
            if self.copy:
                switches.append('-c')
            if self.refine:
                switches.append('-r')
            if self.transform:
                switches.append('-t')
            if len(switches) == 2:
                return None
        if self.overwrite:
            switches.append('-o')
<<<<<<< HEAD

        self.server.add_task(command+' '.join(switches))
=======
>>>>>>> 1c317d4a

        return command+' '.join(switches)

    def queue(self, parent=False):
        if self.server is None:
            raise NeXusError("NXServer not running")
        command = self.command(parent)
        if command:
            self.server.add_task(self.command(parent))

class NXMultiReduce(NXReduce):

    def __init__(self, directory, entries=['f1', 'f2', 'f3'], overwrite=False):
        super(NXMultiReduce, self).__init__(entry='entry', directory=directory,
                                            entries=entries, overwrite=overwrite)
        self.combine = True

    def nxcombine(self):
        # ipdb.set_trace()
        if self.not_complete('nxcombine') and self.combine:
            if not self.all_complete('nxtransform'):
                self.logger.info('Cannot combine until transforms complete')
                return
            self.record_start('nxcombine')
            with Lock(self.wrapper_file):
                cctw_command = self.prepare_combine()
            if cctw_command:
                self.logger.info('Combining transforms (%s)'
                                 % ', '.join(self.entries))
                tic = timeit.default_timer()
                process = subprocess.run(cctw_command, shell=True,
                                         stdout=subprocess.PIPE,
                                         stderr=subprocess.PIPE)
                toc = timeit.default_timer()
                if process.returncode == 0:
                    self.logger.info('Combine completed (%g seconds)'
                                     % (toc-tic))
                else:
                    self.logger.info(
                        'Combine completed - errors reported (%g seconds)'
                        % (toc-tic))
                self.record('nxcombine', command=cctw_command,
                            output=process.stdout.decode(),
                            errors=process.stderr.decode())
            else:
                self.logger.info('CCTW command invalid')
        elif self.combine:
            self.logger.info('Data already combined')

    def prepare_combine(self):
        try:
            entry = self.entries[0]
            Qh, Qk, Ql = (self.root[entry]['transform']['Qh'],
                          self.root[entry]['transform']['Qk'],
                          self.root[entry]['transform']['Ql'])
            data = NXlink('/entry/data/v',
                          file=os.path.join(self.scan, 'transform.nxs'), name='data')
            if 'transform' in self.entry:
                del self.entry['transform']
            self.entry['transform'] = NXdata(data, [Ql,Qk,Qh])
        except Exception as error:
            self.logger.info('Unable to initialize transform group')
            return None
        input = ' '.join([os.path.join(self.directory,
                                       '%s_transform.nxs\#/entry/data' % entry)
                          for entry in self.entries])
        output = os.path.join(self.directory, 'transform.nxs\#/entry/data/v')
        return 'cctw merge %s -o %s' % (input, output)

    def command(self):
        command = 'nxcombine '
        switches = ['-d %s' %  self.directory, '-e %s' % ' '.join(self.entries)]
        if self.overwrite:
            switches.append('-o')
<<<<<<< HEAD

        self.server.add_task(command+' '.join(switches))
=======
        return command+' '.join(switches)

    def queue(self):
        if self.server is None:
            raise NeXusError("NXServer not running")
        self.server.add_task(self.command())
>>>>>>> 1c317d4a


class NXpeak(object):

    def __init__(self, np, average, x, y, z, sigx, sigy, covxy, threshold,
                 pixel_tolerance, frame_tolerance):
        self.np = np
        self.average = average
        self.intensity = np * average
        self.x = x
        self.y = y
        self.z = z
        self.sigx = sigx
        self.sigy = sigy
        self.covxy = covxy
        self.threshold = threshold
        self.peaks = [self]
        self.pixel_tolerance = pixel_tolerance**2
        self.frame_tolerance = frame_tolerance
        self.combined = False

    def __str__(self):
        return "Peak x=%f y=%f z=%f np=%i avg=%f" % (self.x, self.y, self.z, self.np, self.average)

    def __repr__(self):
        return "Peak x=%f y=%f z=%f np=%i avg=%f" % (self.x, self.y, self.z, self.np, self.average)

    def __lt__(self, other):
        return self.z < other.z

    def __eq__(self, other):
        if abs(self.z - other.z) <= self.frame_tolerance:
            if (self.x - other.x)**2 + (self.y - other.y)**2 <= self.pixel_tolerance:
                return True
            else:
                return False
        else:
            return False

    def __ne__(self, other):
        if abs(self.z - other.z) > self.frame_tolerance:
            if (self.x - other.x)**2 + (self.y - other.y)**2 > self.pixel_tolerance:
                return True
            else:
                return False
        else:
            return False

    def combine(self, other):
        self.peaks.extend(other.peaks)
        self.combined = True
        other.combined = False

    def merge(self):
        np = sum([p.np for p in self.peaks])
        intensity = sum([p.intensity for p in self.peaks])
        self.x = sum([p.x * p.intensity for p in self.peaks]) / intensity
        self.y = sum([p.y * p.intensity for p in self.peaks]) /intensity
        self.z = sum([p.z * p.intensity for p in self.peaks]) / intensity
        self.sigx = sum([p.sigx * p.intensity for p in self.peaks]) / intensity
        self.sigy = sum([p.sigy * p.intensity for p in self.peaks]) / intensity
        self.covxy = sum([p.covxy * p.intensity for p in self.peaks]) / intensity
        self.np = np
        self.intensity = intensity
        self.average = self.intensity / self.np

    def isvalid(self, mask):
        if mask is not None:
            clip = mask[int(self.y),int(self.x)]
            if clip:
                return False
        if np.isclose(self.average, 0.0) or np.isnan(self.average) or self.np < 5:
            return False
        else:
            return True<|MERGE_RESOLUTION|>--- conflicted
+++ resolved
@@ -36,10 +36,7 @@
         self.lock_file = self.filename+'.lock'
         self.timeout = timeout
         self.check_interval = check_interval
-<<<<<<< HEAD
-=======
         self.fd = None
->>>>>>> 1c317d4a
 
     def acquire(self, timeout=None, check_interval=None):
         if timeout is None:
@@ -52,14 +49,10 @@
 
         try:
             self.__get_lock()
-<<<<<<< HEAD
-        except LockException as exception:
-=======
         except OSError as e:
             # Don't catch unrelated exceptions
             if e.errno != errno.EEXIST:
                 raise
->>>>>>> 1c317d4a
             timeoutend = timeit.default_timer() + timeout
             while timeoutend > timeit.default_timer():
                 time.sleep(check_interval)
@@ -454,10 +447,6 @@
                                 parameters))
         if program in self.entry:
             del self.entry[program]
-<<<<<<< HEAD
-
-=======
->>>>>>> 1c317d4a
         self.entry[program] = NXprocess(program='%s' % program,
                                 sequence_index=len(self.entry.NXprocess)+1,
                                 version='nxrefine v'+__version__,
@@ -875,11 +864,7 @@
         refine = NXRefine(self.entry)
         refine.refine_hkls(lattice=lattice, chi=True, omega=True)
         fit_report=refine.fit_report
-<<<<<<< HEAD
-        refine.refine_hkls(chi=True, omega=True, gonpitch=True)
-=======
         refine.refine_hkls(chi=True, omega=True, phi=True)
->>>>>>> 1c317d4a
         fit_report = fit_report + '\n' + refine.fit_report
         refine.refine_orientation_matrix()
         fit_report = fit_report + '\n' + refine.fit_report
@@ -976,13 +961,6 @@
         self.nxcopy()
         self.nxrefine()
         self.nxtransform()
-<<<<<<< HEAD
-
-    def queue(self, parent=False):
-        if self.server is None:
-            raise NeXusError("NXServer not running")
-=======
->>>>>>> 1c317d4a
 
     def command(self, parent=False):
         switches = ['-d %s' % self.directory, '-e %s' % self._entry]
@@ -1017,11 +995,6 @@
                 return None
         if self.overwrite:
             switches.append('-o')
-<<<<<<< HEAD
-
-        self.server.add_task(command+' '.join(switches))
-=======
->>>>>>> 1c317d4a
 
         return command+' '.join(switches)
 
@@ -1096,17 +1069,12 @@
         switches = ['-d %s' %  self.directory, '-e %s' % ' '.join(self.entries)]
         if self.overwrite:
             switches.append('-o')
-<<<<<<< HEAD
-
-        self.server.add_task(command+' '.join(switches))
-=======
         return command+' '.join(switches)
 
     def queue(self):
         if self.server is None:
             raise NeXusError("NXServer not running")
         self.server.add_task(self.command())
->>>>>>> 1c317d4a
 
 
 class NXpeak(object):
