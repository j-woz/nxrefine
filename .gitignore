*.py[cod]

# C extensions
*.so

# Packages
*.egg
*.egg-info
dist
build
eggs
parts
bin
var
sdist
develop-eggs
.installed.cfg
lib
lib64
MANIFEST

# Installer logs
pip-log.txt

# Unit test / coverage reports
.coverage
.tox
nosetests.xml

# Translations
*.mo

# Mr Developer
.mr.developer.cfg

# OSX files
.DS_Store
.DS_Store?
._*
.Spotlight-V100
.Trashes
Icon?

# PyCharm Files
.idea

# eclipse
.settings

# Virtual Studio Code
.vscode

# setuptools_scm
src/nxrefine/_version.py

<<<<<<< HEAD
# Sphinx
doctrees/
.buildinfo
=======
# unused NXRefine code
_unused
>>>>>>> 42fb4f7e
<|MERGE_RESOLUTION|>--- conflicted
+++ resolved
@@ -53,11 +53,5 @@
 # setuptools_scm
 src/nxrefine/_version.py
 
-<<<<<<< HEAD
-# Sphinx
-doctrees/
-.buildinfo
-=======
 # unused NXRefine code
-_unused
->>>>>>> 42fb4f7e
+_unused